--- conflicted
+++ resolved
@@ -356,18 +356,11 @@
     /* ---------------- CONFIG ---------------- */
     const TEAM_ID = new URLSearchParams(location.search).get('team') || '96'; // UK default
     const POLL_MS = 30_000;
-<<<<<<< HEAD
-    const DATA_CACHE_BUST = Date.now().toString(36);
-    const dataURL = (file) => {
-      const url = new URL(`./data/${file}`, window.location.href);
-      url.searchParams.set('ts', DATA_CACHE_BUST);
-=======
     const DATA_BASE = new URL('.', window.location.href);
     const DATA_CACHE_BUST = new Date().toISOString().slice(0,10).replace(/-/g,'');
     const dataURL = (file) => {
       const url = new URL(`data/${file}`, DATA_BASE);
       url.searchParams.set('v', DATA_CACHE_BUST);
->>>>>>> 1f36f880
       return url.toString();
     };
 
@@ -379,21 +372,11 @@
     const j = async url => { const r=await fetch(url,{cache:'no-store',mode:'cors'}); if(!r.ok) throw new Error(r.status+' '+url); return r.json(); };
 
     async function fetchRosterJSON(){
-<<<<<<< HEAD
-      const rosterURL = `./data/team/roster.json?ts=${Date.now()}`;
-      try{
-        const res = await fetch(rosterURL, { cache:'no-store' });
-        if(!res.ok) throw new Error('HTTP '+res.status);
-        const payload = await res.json();
-        if(!Array.isArray(payload)) throw new Error('unexpected roster shape');
-        window.__HC_ROSTER__ = payload;
-=======
       try{
         const res = await fetch(dataURL('team/roster.json'), { cache:'no-store' });
         if(!res.ok) throw new Error('HTTP '+res.status);
         const payload = await res.json();
         if(!Array.isArray(payload)) throw new Error('unexpected roster shape');
->>>>>>> 1f36f880
         return payload;
       }catch(err){
         console.error('❌ roster fetch failed:', err);
@@ -401,8 +384,6 @@
       }
     }
 
-<<<<<<< HEAD
-=======
     (async function debugRosterIfPresent(){
       const root=document.getElementById('roster');
       if(!root) return;
@@ -439,7 +420,6 @@
       });
     })();
 
->>>>>>> 1f36f880
     const num = v => { const s=String(v??''); const m=s.replace(/,/g,'').match(/-?\d+(\.\d+)?/); return m?parseFloat(m[0]):0; };
     const share = (part,total) => (total && isFinite(total)) ? (part/total) : 0;
     function normalizeRange(val, low, high){
@@ -783,9 +763,6 @@
 
     function rowHTML(p){
       const initials=(p.name||'').split(/\s+/).map(s=>s[0]).slice(0,2).join('').toUpperCase()||'UK';
-<<<<<<< HEAD
-      const stat=p.statline||'';
-=======
       const gradeObj = (()=>{
         if(p.grade && p.grade.letter && p.grade.pct!=null && p.grade.band){
           return p.grade;
@@ -801,7 +778,6 @@
         }
         return null;
       })();
->>>>>>> 1f36f880
       return `
         <div class="row">
           <img src="${p.headshot||''}" referrerpolicy="no-referrer" alt="${p.name} headshot"
@@ -810,10 +786,7 @@
             <div class="who">${p.name} <span class="tiny">• ${p.pos||''}</span></div>
             <div class="stat">${stat} <a href="${p.espn||'#'}" target="_blank" rel="noopener" class="tiny">ESPN ↗</a></div>
           </div>
-<<<<<<< HEAD
-=======
           ${gradeObj ? gradeBadgeHTML(gradeObj) : ''}
->>>>>>> 1f36f880
         </div>`;
     }
     function renderList(arr){ list.innerHTML = (arr&&arr.length)?arr.slice(0,3).map(rowHTML).join(''):'<div class="tiny">No data available.</div>'; }
@@ -828,22 +801,6 @@
     };
 
     async function tryLoadBuiltData(){
-<<<<<<< HEAD
-      const grab = async (file)=>{
-        try{
-          const r = await fetch(dataURL(file), { cache:'no-store' });
-          if(!r.ok) return null;
-          return await r.json();
-        }catch(_){ return null; }
-      };
-      try{
-        const [offLast, defLast, offSeason, defSeason, feat] = await Promise.all([
-          grab('spotlight_offense_last.json'),
-          grab('spotlight_defense_last.json'),
-          grab('spotlight_offense_season.json'),
-          grab('spotlight_defense_season.json'),
-          grab('spotlight_featured.json')
-=======
       async function grab(path){
         try{
           const r = await fetch(path, { cache:'no-store' });
@@ -858,7 +815,6 @@
           grab('/data/spotlight_offense_season.json'),
           grab('/data/spotlight_defense_season.json'),
           grab('/data/spotlight_featured.json')
->>>>>>> 1f36f880
         ]);
 
         if(Array.isArray(offLast) && offLast.length){
@@ -965,19 +921,6 @@
       return parts.join(' • ');
     }
 
-<<<<<<< HEAD
-    function estimateInlineGrade(p){
-      // Gentle heuristic so fallbacks don't all look the same
-      if(!p) return null;
-      const src=p.last_game||p.season||{};
-      const y=num(src.yds||src.rec_yds||0), td=num(src.td||src.rec_td||0), ints=num(src.int||0);
-      const rec=num(src.rec||0), rush=num(src.rush||0);
-      const base = 55 + y*0.05 + td*6 + rec*0.6 + rush*0.4 - ints*8;
-      return letterFromPct(clamp(40,95,base));
-    }
-
-=======
->>>>>>> 1f36f880
     function normalizeEntry(entry, spanHint='last'){
       if(!entry) return null;
       const name=entry.name||entry.player||'';
@@ -997,35 +940,6 @@
       return { name, pos, headshot, espn, statline, grade };
     }
 
-<<<<<<< HEAD
-    function seedFallbackState(){
-      const matrix = [
-        ['offense_last', 'fallback-spotlight_offense_last', 'last'],
-        ['defense_last', 'fallback-spotlight_defense_last', 'last'],
-        ['offense_season', 'fallback-spotlight_offense_season', 'season'],
-        ['defense_season', 'fallback-spotlight_defense_season', 'season']
-      ];
-      let seeded=false;
-      for(const [key, scriptId, span] of matrix){
-        const inline = readJSON(scriptId);
-        if(!Array.isArray(inline) || !inline.length) continue;
-        const rows = inline.map(p=>{
-          const row = normalizeEntry(p, span);
-          if(!row) return null;
-          if((!row.grade || !row.grade.letter) && p) row.grade = estimateInlineGrade(p);
-          if((!row.statline || row.statline==='—') && p) row.statline = statlineFromEntry(p, span) || row.statline;
-          return row;
-        }).filter(Boolean);
-        if(rows.length){
-          LIVE[key] = rows;
-          seeded=true;
-        }
-      }
-      return seeded;
-    }
-
-=======
->>>>>>> 1f36f880
     wrap?.querySelectorAll('.chip').forEach(btn=>{
       btn.addEventListener('click',()=>{
         if(btn.dataset.side) side=btn.dataset.side;
@@ -1057,26 +971,6 @@
 
     /* ---------------- Draw inline immediately ---------------- */
     (function drawInlineFirst(){
-<<<<<<< HEAD
-      try {
-        const feat = readInlineJSON('fallback-spotlight_featured');
-        if (feat && feat.name && featuredEl) {
-          const stat = Object.entries(feat.last_game || feat.season || {})
-            .slice(0,3)
-            .map(([k,v]) => `${String(k).toUpperCase().replace('_','-')} ${v}`)
-            .join(' • ');
-          featuredEl.innerHTML = rowHTML({
-            name: feat.name,
-            pos: feat.pos,
-            headshot: feat.headshot,
-            espn: feat.espn,
-            statline: stat
-          });
-          featuredEl.style.display = 'flex';
-        }
-      } catch (e) {
-        // continue; inline list will still render below
-=======
       seedFallbackState();
       const feat=readJSON('fallback-spotlight_featured');
       const normalized=normalizeEntry(feat, feat?.season && !feat?.last_game ? 'season' : 'last');
@@ -1084,41 +978,11 @@
         if(!normalized.grade && feat) normalized.grade=estimateInlineGrade(feat);
         featuredEl.innerHTML=rowHTML(normalized);
         featuredEl.style.display='flex';
->>>>>>> 1f36f880
       }
       loadMini(); // show inline list immediately
     })();
 
     function loadMini(){
-<<<<<<< HEAD
-      // Prefer LIVE when on "last"
-      if(span === 'last'){
-        const arr = side === 'offense' ? LIVE.offense_last : LIVE.defense_last;
-        if(arr && arr.length){ renderList(arr); return; }
-      }
-      // Always have inline fallback
-      const inline = readInlineJSON(`fallback-spotlight_${side}_${span}`) || [];
-      const adapt = inline.map(p => ({
-        name: p.name,
-        pos: p.pos,
-        headshot: p.headshot,
-        espn: p.espn,
-        statline: Object.entries((p.last_game || p.season || {}))
-          .slice(0,3)
-          .map(([k,v]) => `${String(k).toUpperCase().replace('_','-')} ${v}`)
-          .join(' • ')
-      }));
-      renderList(adapt);
-    }
-
-    async function fetchLocal(file){
-      try{
-        const res=await fetch(dataURL(file),{cache:'no-store'});
-        if(!res.ok) throw new Error(res.status);
-        return await res.json();
-      }catch(err){
-        log('static fetch failed', file, err?.message||err);
-=======
       const key = `${side}_${span}`;
       const arr = LIVE[key];
       if(Array.isArray(arr)&&arr.length){ renderList(arr); return; }
@@ -1156,28 +1020,18 @@
         return await res.json();
       }catch(err){
         log('CFBD spotlight fetch failed', path, err.message||err);
->>>>>>> 1f36f880
         return null;
       }
     }
 
     async function hydrateFromStatic(){
       const [tickerData, featuredData, oLast, dLast, oSeason, dSeason] = await Promise.all([
-<<<<<<< HEAD
-        fetchLocal('ticker.json'),
-        fetchLocal('spotlight_featured.json'),
-        fetchLocal('spotlight_offense_last.json'),
-        fetchLocal('spotlight_defense_last.json'),
-        fetchLocal('spotlight_offense_season.json'),
-        fetchLocal('spotlight_defense_season.json')
-=======
         fetchLocal('data/ticker.json'),
         fetchLocal('data/spotlight_featured.json'),
         fetchLocal('data/spotlight_offense_last.json'),
         fetchLocal('data/spotlight_defense_last.json'),
         fetchLocal('data/spotlight_offense_season.json'),
         fetchLocal('data/spotlight_defense_season.json')
->>>>>>> 1f36f880
       ]);
       if(tickerData) renderTicker(tickerData);
       const updated=[];
@@ -1205,8 +1059,6 @@
           }
         }
       }
-<<<<<<< HEAD
-=======
     function objectStatline(obj){
       if(!obj) return '';
       return Object.entries(obj).slice(0,3).map(([k,v])=>`${String(k).toUpperCase().replace('_','-')} ${v}`).join(' • ');
@@ -1273,7 +1125,6 @@
         touched = true;
       }
       if(touched) loadMini();
->>>>>>> 1f36f880
     }
 
     /* ---------------- ESPN boot: rank + grades ---------------- */
@@ -1383,10 +1234,7 @@
     // first draw + poll
     await hydrateFromStatic();
     await tryLoadBuiltData();
-<<<<<<< HEAD
-=======
     await loadCFBDSpotlight();
->>>>>>> 1f36f880
     await bootLive();
     setInterval(bootLive, POLL_MS);
 
