--- conflicted
+++ resolved
@@ -950,7 +950,6 @@
       renderList(adapt);
     }
 
-<<<<<<< HEAD
     const CACHE_BUST=new Date().toISOString().slice(0,10).replace(/-/g,'');
     async function fetchLocal(path){
       try{
@@ -959,7 +958,6 @@
         return await res.json();
       }catch(err){
         log('static fetch failed', path, err?.message||err);
-=======
     const CFBD_FILES = {
       offense_last: './data/spotlight_offense_last.json',
       defense_last: './data/spotlight_defense_last.json',
@@ -975,12 +973,10 @@
         return await res.json();
       }catch(err){
         log('CFBD spotlight fetch failed', path, err.message||err);
->>>>>>> d771a2d1
         return null;
       }
     }
 
-<<<<<<< HEAD
     async function hydrateFromStatic(){
       const [tickerData, featuredData, oLast, dLast, oSeason, dSeason] = await Promise.all([
         fetchLocal('data/ticker.json'),
@@ -1016,7 +1012,6 @@
           }
         }
       }
-=======
     function objectStatline(obj){
       if(!obj) return '';
       return Object.entries(obj).slice(0,3).map(([k,v])=>`${String(k).toUpperCase().replace('_','-')} ${v}`).join(' • ');
@@ -1083,7 +1078,6 @@
         touched = true;
       }
       if(touched) loadMini();
->>>>>>> d771a2d1
     }
 
     /* ---------------- ESPN boot: rank + grades ---------------- */
@@ -1191,12 +1185,9 @@
     }
 
     // first draw + poll
-<<<<<<< HEAD
     await hydrateFromStatic();
     await tryLoadBuiltData();
-=======
     await loadCFBDSpotlight();
->>>>>>> d771a2d1
     await bootLive();
     setInterval(bootLive, POLL_MS);
 
