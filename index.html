--- conflicted
+++ resolved
@@ -358,18 +358,11 @@
     /* ---------------- CONFIG ---------------- */
     const TEAM_ID = new URLSearchParams(location.search).get('team') || '96'; // UK default
     const POLL_MS = 30_000;
-<<<<<<< HEAD
-    const DATA_CACHE_BUST = Date.now().toString(36);
-    const dataURL = (file) => {
-      const url = new URL(`./data/${file}`, window.location.href);
-      url.searchParams.set('ts', DATA_CACHE_BUST);
-=======
     const DATA_BASE = new URL('.', window.location.href);
     const DATA_CACHE_BUST = new Date().toISOString().slice(0,10).replace(/-/g,'');
     const dataURL = (file) => {
       const url = new URL(`data/${file}`, DATA_BASE);
       url.searchParams.set('v', DATA_CACHE_BUST);
->>>>>>> 468951d8
       return url.toString();
     };
 
@@ -809,22 +802,6 @@
     };
 
     async function tryLoadBuiltData(){
-<<<<<<< HEAD
-      const grab = async (file)=>{
-        try{
-          const r = await fetch(dataURL(file), { cache:'no-store' });
-          if(!r.ok) return null;
-          return await r.json();
-        }catch(_){ return null; }
-      };
-      try{
-        const [offLast, defLast, offSeason, defSeason, feat] = await Promise.all([
-          grab('spotlight_offense_last.json'),
-          grab('spotlight_defense_last.json'),
-          grab('spotlight_offense_season.json'),
-          grab('spotlight_defense_season.json'),
-          grab('spotlight_featured.json')
-=======
       async function grab(path){
         try{
           const r = await fetch(path, { cache:'no-store' });
@@ -839,7 +816,6 @@
           grab('/data/spotlight_offense_season.json'),
           grab('/data/spotlight_defense_season.json'),
           grab('/data/spotlight_featured.json')
->>>>>>> 468951d8
         ]);
 
         if(Array.isArray(offLast) && offLast.length){
@@ -946,19 +922,6 @@
       return parts.join(' • ');
     }
 
-<<<<<<< HEAD
-    function estimateInlineGrade(p){
-      // Gentle heuristic so fallbacks don't all look the same
-      if(!p) return null;
-      const src=p.last_game||p.season||{};
-      const y=num(src.yds||src.rec_yds||0), td=num(src.td||src.rec_td||0), ints=num(src.int||0);
-      const rec=num(src.rec||0), rush=num(src.rush||0);
-      const base = 55 + y*0.05 + td*6 + rec*0.6 + rush*0.4 - ints*8;
-      return letterFromPct(clamp(40,95,base));
-    }
-
-=======
->>>>>>> 468951d8
     function normalizeEntry(entry, spanHint='last'){
       if(!entry) return null;
       const name=entry.name||entry.player||'';
@@ -978,35 +941,6 @@
       return { name, pos, headshot, espn, statline, grade };
     }
 
-<<<<<<< HEAD
-    function seedFallbackState(){
-      const matrix = [
-        ['offense_last', 'fallback-spotlight_offense_last', 'last'],
-        ['defense_last', 'fallback-spotlight_defense_last', 'last'],
-        ['offense_season', 'fallback-spotlight_offense_season', 'season'],
-        ['defense_season', 'fallback-spotlight_defense_season', 'season']
-      ];
-      let seeded=false;
-      for(const [key, scriptId, span] of matrix){
-        const inline = readJSON(scriptId);
-        if(!Array.isArray(inline) || !inline.length) continue;
-        const rows = inline.map(p=>{
-          const row = normalizeEntry(p, span);
-          if(!row) return null;
-          if((!row.grade || !row.grade.letter) && p) row.grade = estimateInlineGrade(p);
-          if((!row.statline || row.statline==='—') && p) row.statline = statlineFromEntry(p, span) || row.statline;
-          return row;
-        }).filter(Boolean);
-        if(rows.length){
-          LIVE[key] = rows;
-          seeded=true;
-        }
-      }
-      return seeded;
-    }
-
-=======
->>>>>>> 468951d8
     wrap?.querySelectorAll('.chip').forEach(btn=>{
       btn.addEventListener('click',()=>{
         if(btn.dataset.side) side=btn.dataset.side;
@@ -1040,14 +974,7 @@
     (function drawInlineFirst(){
       seedFallbackState();
       const feat=readJSON('fallback-spotlight_featured');
-<<<<<<< HEAD
-      const normalized=normalizeEntry(feat, feat?.season && !feat?.last_game ? 'season' : 'last')
-        || LIVE.offense_last?.[0]
-        || LIVE.defense_last?.[0]
-        || null;
-=======
       const normalized=normalizeEntry(feat, feat?.season && !feat?.last_game ? 'season' : 'last');
->>>>>>> 468951d8
       if(normalized&&featuredEl){
         if(!normalized.grade && feat) normalized.grade=estimateInlineGrade(feat);
         featuredEl.innerHTML=rowHTML(normalized);
@@ -1071,15 +998,6 @@
       renderList(adapt);
     }
 
-<<<<<<< HEAD
-    async function fetchLocal(file){
-      try{
-        const res=await fetch(dataURL(file),{cache:'no-store'});
-        if(!res.ok) throw new Error(res.status);
-        return await res.json();
-      }catch(err){
-        log('static fetch failed', file, err?.message||err);
-=======
     const CACHE_BUST=new Date().toISOString().slice(0,10).replace(/-/g,'');
     async function fetchLocal(path){
       try{
@@ -1103,28 +1021,18 @@
         return await res.json();
       }catch(err){
         log('CFBD spotlight fetch failed', path, err.message||err);
->>>>>>> 468951d8
         return null;
       }
     }
 
     async function hydrateFromStatic(){
       const [tickerData, featuredData, oLast, dLast, oSeason, dSeason] = await Promise.all([
-<<<<<<< HEAD
-        fetchLocal('ticker.json'),
-        fetchLocal('spotlight_featured.json'),
-        fetchLocal('spotlight_offense_last.json'),
-        fetchLocal('spotlight_defense_last.json'),
-        fetchLocal('spotlight_offense_season.json'),
-        fetchLocal('spotlight_defense_season.json')
-=======
         fetchLocal('data/ticker.json'),
         fetchLocal('data/spotlight_featured.json'),
         fetchLocal('data/spotlight_offense_last.json'),
         fetchLocal('data/spotlight_defense_last.json'),
         fetchLocal('data/spotlight_offense_season.json'),
         fetchLocal('data/spotlight_defense_season.json')
->>>>>>> 468951d8
       ]);
       if(tickerData) renderTicker(tickerData);
       const updated=[];
@@ -1152,8 +1060,6 @@
           }
         }
       }
-<<<<<<< HEAD
-=======
     function objectStatline(obj){
       if(!obj) return '';
       return Object.entries(obj).slice(0,3).map(([k,v])=>`${String(k).toUpperCase().replace('_','-')} ${v}`).join(' • ');
@@ -1220,7 +1126,6 @@
         touched = true;
       }
       if(touched) loadMini();
->>>>>>> 468951d8
     }
 
     /* ---------------- ESPN boot: rank + grades ---------------- */
@@ -1330,10 +1235,7 @@
     // first draw + poll
     await hydrateFromStatic();
     await tryLoadBuiltData();
-<<<<<<< HEAD
-=======
     await loadCFBDSpotlight();
->>>>>>> 468951d8
     await bootLive();
     setInterval(bootLive, POLL_MS);
 
