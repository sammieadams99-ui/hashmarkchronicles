--- conflicted
+++ resolved
@@ -30,10 +30,6 @@
         run: |
           git config user.name  "data-bot"
           git config user.email "data-bot@users.noreply.github.com"
-<<<<<<< HEAD
-          git add data/*.json data/live/*.json 2>/dev/null || true
-=======
           git add data/live/*.json data/spotlight/*.json 2>/dev/null || true
->>>>>>> 4f1510cf
           git commit -m "Update spotlight feeds" || echo "No changes"
           git push || true