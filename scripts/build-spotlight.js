--- conflicted
+++ resolved
@@ -26,11 +26,8 @@
       const r = await fetch(url, { headers: HDRS });
       if (r.ok) return r.json();
     } catch (err) {
-<<<<<<< HEAD
       if (i === 0) console.warn('[spotlight] fetch failed', url, err?.message||err);
-=======
       if (i === 1) console.warn('CFBD request failed:', url, err.message || err);
->>>>>>> d771a2d1
     }
     await sleep(300);
   }
@@ -321,7 +318,6 @@
     : [];
   const gamePlayers = foldPlayers(gameRows);
 
-<<<<<<< HEAD
   const offenseLast = topK(gamePlayers.filter(p => /QB|RB|WR|TE|ATH/i.test(p.pos)), scoreOff, 3)
     .map(p => {
       const base = decorate(p, map);
@@ -361,7 +357,6 @@
     statline: '—',
     span: 'last'
   };
-=======
   const offenseLast = rankPlayers(
     gamePlayers.filter(p => /QB|RB|WR|TE|ATH/i.test(p.pos)),
     scoreOff,
@@ -410,7 +405,6 @@
         grade: letterFromPct(72),
         source: 'cfbd'
       };
->>>>>>> d771a2d1
 
   return { lastWeek, offenseLast, defenseLast, offenseSeason, defenseSeason, featured };
 }
